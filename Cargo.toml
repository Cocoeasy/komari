--- conflicted
+++ resolved
@@ -3,11 +3,7 @@
 members = ["ui", "backend", "platforms"]
 
 [workspace.package]
-<<<<<<< HEAD
-version = "0.19.1"
-=======
 version = "0.20.0"
->>>>>>> ba4e77c4
 edition = "2024"
 
 [workspace.dependencies]
